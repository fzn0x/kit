--- conflicted
+++ resolved
@@ -1,10 +1,6 @@
 import { parse, serialize } from 'cookie';
-<<<<<<< HEAD
-import { normalize_path, resolve } from '../../utils/url.js';
-=======
 import { normalize_path } from '../../utils/url.js';
 import { warn_with_callsite } from './utils.js';
->>>>>>> ded16305
 
 /**
  * Tracks all cookies set during dev mode so we can emit warnings
@@ -138,35 +134,18 @@
 		 * @param {string} value
 		 * @param {import('./page/types.js').Cookie['options']} options
 		 */
-<<<<<<< HEAD
 		set(name, value, options) {
 			validate_options(options);
 			set_internal(name, value, { ...defaults, ...options });
-=======
-		set(name, value, opts = {}) {
-			deprecate_missing_path(opts, 'set');
-			set_internal(name, value, { ...defaults, ...opts });
->>>>>>> ded16305
 		},
 
 		/**
 		 * @param {string} name
 		 *  @param {import('./page/types.js').Cookie['options']} options
 		 */
-<<<<<<< HEAD
 		delete(name, options) {
 			validate_options(options);
 			cookies.set(name, '', { ...options, maxAge: 0 });
-=======
-		delete(name, opts = {}) {
-			deprecate_missing_path(opts, 'delete');
-
-			cookies.set(name, '', {
-				path: default_path, // TODO 2.0 remove this
-				...opts,
-				maxAge: 0
-			});
->>>>>>> ded16305
 		},
 
 		/**
