import fs from 'fs';
import path from 'path';
import child_process from 'child_process';
import { promisify } from 'util';
import colors from 'kleur';
import relative from 'require-relative';
import { mkdirp } from '@sveltejs/app-utils/files';
import create_manifest_data from '../../core/create_manifest_data';
import { rollup, OutputChunk } from 'rollup';
import { terser } from 'rollup-plugin-terser';
import css_chunks from 'rollup-plugin-css-chunks';
import { copy_assets } from '../utils';
import { create_app } from '../../core/create_app';
import { SvelteAppConfig } from '../../interfaces';
import { css_injection } from './css_injection';

const exec = promisify(child_process.exec);

const snowpack_main = require.resolve('snowpack');
const snowpack_pkg_file = path.join(snowpack_main, '../../package.json');
const snowpack_pkg = require(snowpack_pkg_file);
const snowpack_bin = path.resolve(path.dirname(snowpack_pkg_file), snowpack_pkg.bin.snowpack);

const ignorable_warnings = new Set(['EMPTY_BUNDLE', 'CIRCULAR_DEPENDENCY']);
const onwarn = (warning, handler) => {
	// TODO would be nice to just eliminate the circular dependencies instead of
	// squelching these warnings (it happens when e.g. the root layout imports
	// from /_app/main/runtime/navigation)
	if (ignorable_warnings.has(warning.code)) return;
	handler(warning);
};

export async function build(config: SvelteAppConfig) {
	if (!config.adapter) {
		throw new Error('No adapter specified');
	}

	const manifest = create_manifest_data('src/routes'); // TODO make configurable, without breaking Snowpack config

	mkdirp('.svelte/main');
	create_app({
		manifest_data: manifest,
		output: '.svelte/main'
	});

	const header = msg => console.log(colors.bold().cyan(`\n> ${msg}`));

	const log = msg => console.log(msg.replace(/^/gm, '  '));
	log.success = msg => log(colors.green(`✔ ${msg}`));
	log.error = msg => log(colors.bold().red(msg));
	log.warn = msg => log(colors.bold().yellow(msg));
	log.minor = msg => log(colors.grey(msg));
	log.info = log;

	const unoptimized = `.svelte/build/unoptimized`;

	{
		// phase one — build with Snowpack
		header('Creating unoptimized build...');
		await rimraf('.svelte/build/unoptimized');

		copy_assets();

		const setup_file = `${unoptimized}/server/_app/setup/index.js`;
		if (!fs.existsSync(setup_file)) {
			mkdirp(path.dirname(setup_file));
			fs.writeFileSync(setup_file, '');
		}

		await exec(`${snowpack_bin} build --out=${unoptimized}/server --ssr`);
		log.success('server');
		await exec(`${snowpack_bin} build --out=${unoptimized}/client`);
		log.success('client');
	}

	{
		// phase two — optimise
		header('Optimizing...');
		await rimraf('.svelte/build/optimized');

		const server_input = {
<<<<<<< HEAD
			root: `${unoptimized}/server/_app/main/root.js`,
			setup: fs.existsSync(`${unoptimized}/server/_app/setup/index.js`)
				? `${unoptimized}/server/_app/setup/index.js`
				: path.join(__dirname, '../assets/setup.js')
			// TODO session middleware etc
=======
			root: `${unoptimized}/server/_app/main/generated/root.js`,
			setup: `${unoptimized}/server/_app/setup/index.js`
>>>>>>> ed18e761
		};

		[
			manifest.layout, // TODO is this necessary? if so why isn't manifest.error?
			...manifest.components,
			...manifest.endpoints
		].forEach(item => {
			server_input[`routes/${item.name}`] = `${unoptimized}/server${item.url.replace(
				/\.\w+$/,
				'.js'
			)}`;
		});

		// https://github.com/snowpackjs/snowpack/discussions/1395
		const re = /(\.\.\/)+_app\/main\/runtime\//;
		const work_around_alias_bug = type => ({
			name: 'work-around-alias-bug',
			resolveId(imported) {
				if (re.test(imported)) {
					return path.resolve(`${unoptimized}/${type}/_app/main/runtime`, imported.replace(re, ''));
				}
			}
		});

		const server_chunks = await rollup({
			input: server_input,
			plugins: [
				work_around_alias_bug('server'),
				{
					name: 'remove-css',
					load(id) {
						if (/\.css\.proxy\.js$/.test(id)) return '';
					}
				},
				// TODO add server manifest generation so we can prune
				// imports before zipping for cloud functions
				terser()
			],

			onwarn,

			// TODO ensure this works with external node modules (on server)
			external: id => id[0] !== '.' && !path.isAbsolute(id)
		});

		await server_chunks.write({
			dir: '.svelte/build/optimized/server',
			format: 'cjs', // TODO some adapters might want ESM?
			exports: 'named',
			entryFileNames: '[name].js',
			chunkFileNames: 'chunks/[name].js',
			assetFileNames: 'assets/[name].js',
			sourcemap: true
		});

		log.success(`server`);

		const entry = path.resolve(`${unoptimized}/client/_app/main/runtime/navigation.js`);

		const client_chunks = await rollup({
			input: {
				entry
			},
			plugins: [
				work_around_alias_bug('client'),
				{
					name: 'deproxy-css',
					async resolveId(importee, importer) {
						if (/\.css\.proxy\.js$/.test(importee)) {
							const deproxied = importee.replace(/\.css\.proxy\.js$/, '.css');
							const resolved = await this.resolve(deproxied, importer);
							return resolved.id;
						}
					}
				},
				css_chunks({
					injectImports: true,
					sourcemap: true
				}),
				css_injection,
				{
					name: 'generate-client-manifest',
					generateBundle(_options, bundle) {
						const reverse_lookup = new Map();

						const routes = path.resolve(`${unoptimized}/client/_app/routes`);
						const client: {
							entry: string;
							deps: Record<string, { js: string[]; css: string[] }>;
						} = {
							entry: null,
							deps: {}
						};

						let inject_styles: string;

						for (const key in bundle) {
							const chunk = bundle[key];

							if ((chunk as OutputChunk).facadeModuleId === entry) {
								client.entry = key;
							} else if ((chunk as OutputChunk).facadeModuleId === 'inject_styles.js') {
								inject_styles = key;
							} else if ((chunk as OutputChunk).modules) {
								for (const id in (chunk as OutputChunk).modules) {
									if (id.startsWith(routes) && id.endsWith('.js')) {
										const file = id.slice(routes.length + 1);
										reverse_lookup.set(file, key);
									}
								}
							}
						}

						const find_deps = (key, js, css) => {
							if (js.has(key)) return;

							js.add(key);

							const chunk = bundle[key];

							const imports = chunk && (chunk as OutputChunk).imports;

							if (imports) {
								imports.forEach(key => {
									if (key.endsWith('.css')) {
										js.add(inject_styles);
										css.add(key);
									} else {
										find_deps(key, js, css);
									}
								});
							}

							return { js, css };
						};

						const get_deps = key => {
							const js: Set<string> = new Set();
							const css: Set<string> = new Set();

							find_deps(key, js, css);

							return {
								js: Array.from(js),
								css: Array.from(css)
							};
						};

						client.deps.__entry__ = get_deps(client.entry);

						manifest.components.forEach(component => {
							const file = component.file.replace(/\.svelte$/, '.js');
							const key = reverse_lookup.get(file);

							client.deps[component.name] = get_deps(key);
						});

						// not using this.emitFile because the manifest doesn't belong with client code
						fs.writeFileSync(
							'.svelte/build/optimized/client.json',
							JSON.stringify(client, null, '  ')
						);
					}
				},
				terser()
			],

			onwarn,

			// TODO ensure this works with external node modules (on server)
			external: id => id[0] !== '.' && !path.isAbsolute(id)
		});

		await client_chunks.write({
			dir: '.svelte/build/optimized/client',
			entryFileNames: '[name]-[hash].js',
			chunkFileNames: '[name]-[hash].js',
			assetFileNames: '[name]-[hash].js', // TODO CSS filenames aren't hashed?
			format: 'esm',
			sourcemap: true
		});

		log.success(`client`);
	}

	{
		// phase three — adapter
		header(`Generating app (${config.adapter})...`);
		await rimraf('build'); // TODO customize

		const adapter = relative(config.adapter);
		await adapter({
			dir: '.svelte/build/optimized',
			manifest,
			log
		});
	}

	log.success('done');
}

async function rimraf(path: string): Promise<void> {
	return new Promise(resolve => {
		((<any>fs).rm || fs.rmdir)(path, { recursive: true, force: true }, () => resolve());
	});
}<|MERGE_RESOLUTION|>--- conflicted
+++ resolved
@@ -79,16 +79,8 @@
 		await rimraf('.svelte/build/optimized');
 
 		const server_input = {
-<<<<<<< HEAD
-			root: `${unoptimized}/server/_app/main/root.js`,
-			setup: fs.existsSync(`${unoptimized}/server/_app/setup/index.js`)
-				? `${unoptimized}/server/_app/setup/index.js`
-				: path.join(__dirname, '../assets/setup.js')
-			// TODO session middleware etc
-=======
 			root: `${unoptimized}/server/_app/main/generated/root.js`,
 			setup: `${unoptimized}/server/_app/setup/index.js`
->>>>>>> ed18e761
 		};
 
 		[
